// SPDX-License-Identifier: MIT
pragma solidity 0.7.1;
pragma experimental ABIEncoderV2;

// Balancer V2 Interfaces
import {IAsset} from "@balancer-labs/v2-interfaces/contracts/vault/IAsset.sol";
import {IBasePoolFactory} from
    "@balancer-labs/v2-interfaces/contracts/pool-utils/IBasePoolFactory.sol";
import {IERC20} from "@balancer-labs/v2-interfaces/contracts/solidity-utils/openzeppelin/IERC20.sol";
import {IRateProvider} from "@balancer-labs/v2-interfaces/contracts/pool-utils/IRateProvider.sol";
import {IVault} from "@balancer-labs/v2-interfaces/contracts/vault/IVault.sol";
import {WeightedPoolUserData} from
    "@balancer-labs/v2-interfaces/contracts/pool-weighted/WeightedPoolUserData.sol";

// Balancer V2 Core Contracts
import {MockRateProvider} from "@balancer-labs/v2-pool-utils/contracts/test/MockRateProvider.sol";

// Local Interfaces
import {IBalancerV2Helper} from "./interfaces/IBalancerV2Helper.sol";
import {IMockSMP} from "./interfaces/IMockSMP.sol";
import {IWeightedPoolFactory} from "./interfaces/IWeightedPoolFactory.sol";
import {IVaultPool} from "../interfaces/IVaultPool.sol";
import {IWOAS} from "../interfaces/IWOAS.sol";

/**
 * @title BalancerV2Helper
 * @notice Test helper interface for Balancer V2 ecosystem
 * @dev Provides liquidity pool creation, liquidity management, and swap functionality
 */
contract BalancerV2Helper is IBalancerV2Helper {
    /// @dev Minimum swap fee percentage as per Balancer V2 protocol specification (0.0001%)
    uint256 constant MIN_SWAP_FEE_PERCENTAGE = 1e12;

    /// @notice The Balancer V2 Vault contract that handles all pool operations
    IVault public immutable vault;

    /// @notice The WeightedPoolFactory contract used to create new weighted pools
    IWeightedPoolFactory public immutable poolFactory;

    /// @dev Equal weights for 50%-50% pools (0.5 = 50% in 18-decimal fixed point)
    uint256[] equalWeights = [0.5e18, 0.5e18];

    /**
     * @notice Constructor that initializes the helper with Vault and PoolFactory contracts
     * @param _vault The Balancer V2 Vault contract address
     * @param _poolFactory The WeightedPoolFactory contract address
     */
    constructor(IVault _vault, IWeightedPoolFactory _poolFactory) {
        vault = _vault;
        poolFactory = _poolFactory;
    }

    /**
     * @inheritdoc IBalancerV2Helper
     */
    function createPool(PoolConfig memory cfg) external override returns (IVaultPool) {
        // Ensure swap fee meets minimum protocol requirements
        if (cfg.swapFeePercentage < MIN_SWAP_FEE_PERCENTAGE) {
            cfg.swapFeePercentage = MIN_SWAP_FEE_PERCENTAGE;
        }

        // Token addresses must be sorted in ascending order for Balancer V2 compatibility
        IERC20[] memory tokens = new IERC20[](2);
        if (cfg.tokenA < cfg.tokenB) {
            tokens[0] = cfg.tokenA;
            tokens[1] = cfg.tokenB;
        } else {
            tokens[0] = cfg.tokenB;
            tokens[1] = cfg.tokenA;
        }

        // Deploy mock rate providers for each token (required by WeightedPoolFactory)
        // Rate providers return exchange rates for tokens that may appreciate over time
        IRateProvider[] memory rateProviders = new IRateProvider[](2);
        rateProviders[0] = IRateProvider(new MockRateProvider());
        rateProviders[1] = IRateProvider(new MockRateProvider());

        // Create the weighted pool with 50/50 token distribution
        address pool = poolFactory.create(
            cfg.name,
            cfg.symbol,
            tokens,
            equalWeights,
            rateProviders,
            cfg.swapFeePercentage,
            cfg.owner
        );
        emit PoolCreated(cfg.name, cfg.symbol, pool);

        return IVaultPool(pool);
    }

    /**
     * @inheritdoc IBalancerV2Helper
     */
    function addInitialLiquidity(
        IVaultPool pool,
        address sender,
        address recipient,
        IERC20[2] calldata tokens,
        uint256[2] calldata amounts
    ) external payable override {
        _addLiquidity(pool, sender, recipient, tokens, amounts, WeightedPoolUserData.JoinKind.INIT);
    }

    /**
     * @inheritdoc IBalancerV2Helper
     */
    function addLiquidity(
        IVaultPool pool,
        address sender,
        address recipient,
        IERC20[2] calldata tokens,
        uint256[2] calldata amounts
    ) external payable override {
        _addLiquidity(
            pool,
            sender,
            recipient,
            tokens,
            amounts,
            WeightedPoolUserData.JoinKind.EXACT_TOKENS_IN_FOR_BPT_OUT
        );
    }

    /**
     * @inheritdoc IBalancerV2Helper
     */
    function swap(
<<<<<<< HEAD
        IVaultPool pool,
        address sender,
        address payable recipient,
        IERC20 tokenIn,
        uint256 amountIn
    ) external payable override returns (uint256 amountOut) {
        // Get sorted token addresses from Vault
        bytes32 poolId = pool.getPoolId();
        (IERC20[] memory sortedTokens,,) = vault.getPoolTokens(poolId);

        // Determine the output token index for the swap
        uint8 tokenOutIndex;
        bool isOAS = address(tokenIn) == address(0);
        if (isOAS) {
            // For native OAS swap, find the non-WOAS token as output
            tokenOutIndex = address(sortedTokens[0]) == address(vault.WETH()) ? 1 : 0;
        } else {
            // For regular token swap, find the opposite token
            tokenOutIndex = tokenIn == sortedTokens[0] ? 1 : 0;
        }

=======
        IBasePool pool,
        address sender,
        address payable recipient,
        IERC20 tokenIn,
        IERC20 tokenOut,
        uint256 amountIn
    ) external payable override returns (uint256 amountOut) {
>>>>>>> 847d25dc
        IVault.SingleSwap memory singleSwap = IVault.SingleSwap({
            poolId: pool.getPoolId(),
            kind: IVault.SwapKind.GIVEN_IN,
            assetIn: IAsset(address(tokenIn)),
            assetOut: IAsset(address(tokenOut)),
            amount: amountIn,
            userData: ""
        });
        IVault.FundManagement memory funds = IVault.FundManagement({
            sender: sender,
            fromInternalBalance: false,
            recipient: recipient,
            toInternalBalance: false
        });
        // Slippage protection limit (0 = no protection)
        uint256 limit = 0;
        // Deadline for this swap transaction (60 seconds from now)
        uint256 deadline = block.timestamp + 60;

        bool isNativeOAS = address(tokenIn) == address(0);
        if (isNativeOAS) {
            // Native OAS swap - forward msg.value to Vault for WOAS wrapping
            amountOut = vault.swap{value: msg.value}(singleSwap, funds, limit, deadline);
        } else {
            // ERC20 token swap - no native value needed
            amountOut = vault.swap(singleSwap, funds, limit, deadline);
        }
    }

    /**
     * @notice Internal function to add liquidity to a pool
     */
    function _addLiquidity(
        IVaultPool pool,
        address sender,
        address recipient,
        IERC20[2] calldata _tokens,
        uint256[2] calldata _amounts,
        WeightedPoolUserData.JoinKind kind
    ) internal {
        // Note: When adding native OAS, address(0) must be specified at the WOAS index position,
        //       so tokens must not be sorted in ascending order to maintain correct indexing.
        IERC20[] memory tokens = new IERC20[](2);
        uint256[] memory amounts = new uint256[](2);
        (tokens[0], tokens[1]) = (_tokens[0], _tokens[1]);
        (amounts[0], amounts[1]) = (_amounts[0], _amounts[1]);

        // Build userdata according to WeightedPoolUserData.JoinKind specification
        // Reference: https://docs-v2.balancer.fi/reference/joins-and-exits/pool-joins.html
        bytes memory userdata;
        if (kind == WeightedPoolUserData.JoinKind.INIT) {
            // Initial liquidity provision (first join) - only requires token amounts
            userdata = abi.encode(kind, amounts);
        } else if (kind == WeightedPoolUserData.JoinKind.EXACT_TOKENS_IN_FOR_BPT_OUT) {
            // Proportional join with exact token amounts - requires minimum BPT out
            uint256 minimumBPT = 0; // No minimum BPT requirement for testing
            userdata = abi.encode(kind, amounts, minimumBPT);
        } else {
            revert("Invalid WeightedPoolUserData.JoinKind");
        }

        // Construct the join pool request
        IVault.JoinPoolRequest memory request = IVault.JoinPoolRequest({
            assets: _asIAsset(tokens),
            maxAmountsIn: amounts,
            userData: userdata,
            fromInternalBalance: false // Use external balances (user's wallet)
        });

        // Execute pool join with or without native OAS value
        bytes32 poolId = pool.getPoolId();
        if (msg.value > 0) {
            vault.joinPool{value: msg.value}(poolId, sender, recipient, request);
        } else {
            vault.joinPool(poolId, sender, recipient, request);
        }
    }

    /**
     * @notice Convert IERC20 array to IAsset array for Vault compatibility
     */
    function _asIAsset(IERC20[] memory tokens) internal pure returns (IAsset[] memory) {
        IAsset[] memory assets = new IAsset[](tokens.length);
        for (uint256 i = 0; i < tokens.length; i++) {
            assets[i] = IAsset(address(tokens[i]));
        }
        return assets;
    }
}<|MERGE_RESOLUTION|>--- conflicted
+++ resolved
@@ -127,37 +127,13 @@
      * @inheritdoc IBalancerV2Helper
      */
     function swap(
-<<<<<<< HEAD
-        IVaultPool pool,
-        address sender,
-        address payable recipient,
-        IERC20 tokenIn,
-        uint256 amountIn
-    ) external payable override returns (uint256 amountOut) {
-        // Get sorted token addresses from Vault
-        bytes32 poolId = pool.getPoolId();
-        (IERC20[] memory sortedTokens,,) = vault.getPoolTokens(poolId);
-
-        // Determine the output token index for the swap
-        uint8 tokenOutIndex;
-        bool isOAS = address(tokenIn) == address(0);
-        if (isOAS) {
-            // For native OAS swap, find the non-WOAS token as output
-            tokenOutIndex = address(sortedTokens[0]) == address(vault.WETH()) ? 1 : 0;
-        } else {
-            // For regular token swap, find the opposite token
-            tokenOutIndex = tokenIn == sortedTokens[0] ? 1 : 0;
-        }
-
-=======
-        IBasePool pool,
+        IVaultPool pool,
         address sender,
         address payable recipient,
         IERC20 tokenIn,
         IERC20 tokenOut,
         uint256 amountIn
     ) external payable override returns (uint256 amountOut) {
->>>>>>> 847d25dc
         IVault.SingleSwap memory singleSwap = IVault.SingleSwap({
             poolId: pool.getPoolId(),
             kind: IVault.SwapKind.GIVEN_IN,
